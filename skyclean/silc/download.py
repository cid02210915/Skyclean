import os
import requests
import numpy as np
import healpy as hp
from .utils import *
from .file_templates import FileTemplates
import os
from io import StringIO

class DownloadData(): 
    """Download foreground data from Planck Legacy Archive (PLA) and generate CMB realisations."""
    def __init__(self, components: list, 
                 frequencies: list, 
                 realisations: int, 
                 start_realisation: int,
                 directory: str = "data/"): 
        """
        Parameters: 
            components (list): List of components to download. Includes: 'cmb', 'sync', 'dust' (synchrotron)
            frequencies (list): Frequencies of the data to be downloaded.
            realisations (int): Number of realisations to download.
            start_realisation (int): Starting realisation number for processing.
            directory (str): Directory to save the downloaded data.
        """
        self.components = components
        self.frequencies = frequencies
        self.realisations = realisations
        self.start_realisation = start_realisation
        self.directory = directory

        files = FileTemplates(directory)
        self.download_templates = files.download_templates
        self.file_templates = files.file_templates

    
    def download_foreground_component(self, component: str, frequency: str, realisation: int = None):
            """
            Downloads the specified foreground component for a given frequency.

            Parameters:
                component (str): The foreground component to download.
                frequency (str): The frequency for which to download the component.
                realisation (int, optional): The realisation number to be downloaded (for noise).

            Returns:
                None
            """ 
            template, file_template = self.download_templates[component], self.file_templates[component]
            if realisation is None: 
                # foreground components same across realisations
                filename = file_template.format(frequency=frequency)
            else:
                filename = file_template.format(frequency=frequency, realisation=realisation)
            # Check if the file already exists
            if os.path.exists(filename):
                print(f"File {filename} already exists. Skipping download.")
                return None

            # Format the URL with the current frequency and realisation
            url = template.format(frequency=frequency, realisation=realisation)
            # Send a GET request to the URL
            response = requests.get(url)
            # Check if the request was successful
            if response.status_code == 200:
                # Open the file in binary write mode and write the content
                with open(filename, 'wb') as f:
                    f.write(response.content)
                print(f"Downloaded {component} data for frequency {frequency}.")
            else:
                raise ValueError(f"Failed to download {component} data for frequency {frequency}. Status code: {response.status_code}")
            
            
        

    def download_cmb_spectrum(self):
        """
        Download the Planck 2018 best-fit CMB TT spectrum
        and save it as cmb_spectrum.txt in the data directory.
        """

        url = "http://pla.esac.esa.int/pla/aio/product-action?COSMOLOGY.FILE_ID=COM_PowerSpect_CMB-TT-full_R3.01.txt"
        path = os.path.join(self.directory, "cmb_spectrum.txt")

        if os.path.exists(path):
            print("cmb_spectrum.txt already exists. Skipping download.")
            return

        print("Downloading Planck TT spectrum...")
        resp = requests.get(url, timeout=60)
        resp.raise_for_status()

        # Load directly into numpy
        data = np.loadtxt(StringIO(resp.text))
        ells = data[:, 0].astype(int)
        Dl   = data[:, 1]  # μK^2

        # Keep same 4-column format as before
        arr = np.column_stack([ells, Dl, np.zeros_like(ells), np.zeros_like(ells)])
        np.savetxt(path, arr, fmt="%.8e")
        print(f"Wrote Planck cmb_spectrum.txt at {path}")   


    def generate_and_save_cmb_realisation(self, realisation: int):
            """ Generates a CMB realisation based on the theoretical spectrum and downloads it.

            #### Notes: In future, will use CMB data with simulated beams; for now, use theoretical CMB.

            Parameters:
                realisation (int): The realisation number to be generated and downloaded.

            Returns:
                None
            """
            filename = self.file_templates["cmb"].format(realisation=realisation, lmax=1023)  # lmax is set to 1023 for now
            if os.path.exists(filename):
                print(f"CMB realisation {realisation} already exists. Skipping generation.")
                return None
            # load the theoretical spectrum, if not exists, load the Planck one
            if os.path.exists(os.path.join(self.directory, "cmb_spectrum_theory.txt")):
                l, dl = np.loadtxt(os.path.join(self.directory, "cmb_spectrum_theory.txt"),
                                    comments="#", usecols=(0,1), unpack=True)
                l = l.astype(int)
                dl *= (2.7255**2)
                lmax = 1023
                cl = np.zeros(lmax + 1)
                m = (l >= 2) & (l <= lmax)
                cl[l[m]] = dl[m] * (2.0 * np.pi) / (l[m] * (l[m] + 1.0))   # D_l -> C_l
                nside = 2048
<<<<<<< HEAD
                cmb_map = hp.synfast(cl, nside=nside, pixwin=False, lmax=lmax) # convolve with pixel window
=======
                cmb_map = hp.synfast(cl, nside=nside, pixwin=False, lmax=1023) # convolve with pixel window
>>>>>>> 3cb6d23d
                hp.write_map(filename, cmb_map)
                print(f"Downloaded CMB realisation {realisation}.")
            else:
                raise ValueError("No theoretical CMB spectrum found. Please provide cmb_spectrum_theory.txt in the data directory.")


    def download_all(self): 
        """
        Downloads all specified foreground components, noise and CMB realisations.

        Returns:
            None
        """
        # Download foregrounds, which have only one realisation.
        print("Downloading foreground components...")
        for component in self.components:
            if component == "cmb" or component == "noise":
                continue
            else:
                for frequency in self.frequencies:

                    # minimal CIB guard
                    if component == "cib" and frequency not in {"353", "545", "857"}:
                        continue

                    self.download_foreground_component(component, frequency)

        # now download CMB and noise, which are realisation dependent.
        for realisation in range(self.realisations):
            realisation += self.start_realisation  # Adjust for starting realisation
            print(realisation)
            print(f"Downloading CMB & noise for realisation {realisation}...")
            self.generate_and_save_cmb_realisation(realisation)
            if 'noise' in self.components:
                if realisation > 299: 
                    continue # there are only ffp10 300 noise realisations
                else:
                    for frequency in self.frequencies:
                        self.download_foreground_component("noise", frequency, realisation)


# components = ["sync", "dust"]
# frequencies = ["030", "070", "143", "217", "353"]
# realisations = 2
# downloader = DownloadData(components, frequencies, realisations, directory = "/Scratch/matthew/data/", noise=True)
# downloader.download_all()<|MERGE_RESOLUTION|>--- conflicted
+++ resolved
@@ -126,11 +126,7 @@
                 m = (l >= 2) & (l <= lmax)
                 cl[l[m]] = dl[m] * (2.0 * np.pi) / (l[m] * (l[m] + 1.0))   # D_l -> C_l
                 nside = 2048
-<<<<<<< HEAD
-                cmb_map = hp.synfast(cl, nside=nside, pixwin=False, lmax=lmax) # convolve with pixel window
-=======
                 cmb_map = hp.synfast(cl, nside=nside, pixwin=False, lmax=1023) # convolve with pixel window
->>>>>>> 3cb6d23d
                 hp.write_map(filename, cmb_map)
                 print(f"Downloaded CMB realisation {realisation}.")
             else:
