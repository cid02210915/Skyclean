import os 

class FileTemplates():
    def __init__(self, directory = "data/", start_realisation: int = 0):
        self.directory = directory
        self.output_directories = {
            # downloaded maps
            "cmb_realisations": os.path.join(directory, "CMB_realisations/"),
            # processed maps
            "cfn": os.path.join(directory, "CFN_realisations"),
            "processed_maps": os.path.join(directory, "processed_maps"),
            # wavelet transforms
            "wavelet_coeffs": os.path.join(directory, "wavelet_transforms/wavelet_coeffs"),
            "scaling_coeffs": os.path.join(directory, "wavelet_transforms/scaling_coeffs"),
            # ilc maps
            "doubled_maps": os.path.join(directory, "SILC/doubled_maps"),
            "covariance_matrix": os.path.join(directory, "SILC/covariance_matrix"),
            "weight_vector_data": os.path.join(directory, "SILC/weight_vector_data"),
            "ilc_doubled_wavelet_maps": os.path.join(directory, "SILC/ilc_doubled_wavelet_maps"),
            "ilc_trimmed_maps": os.path.join(directory, "SILC/ilc_trimmed_maps"),
            "ilc_synthesised_maps": os.path.join(directory, "SILC/ilc_synthesised_maps"),
            # ML 
            "ml_maps": os.path.join(directory, "ML/maps"),
            "ml_models": os.path.join(directory, "ML/models"),
            "ilc_improved_maps": os.path.join(directory, "SILC/ilc_improved_maps")
        }

        for key, value in self.output_directories.items():
            if not os.path.exists(value):
                print(f"Creating directory: {value}")
                os.makedirs(value)
        
        self.download_templates = {
            "sync": "http://pla.esac.esa.int/pla/aio/product-action?SIMULATED_MAP.FILE_ID=COM_SimMap_synchrotron-ffp10-skyinbands-{frequency}_2048_R3.00_full.fits",
            "dust": "http://pla.esac.esa.int/pla/aio/product-action?SIMULATED_MAP.FILE_ID=COM_SimMap_thermaldust-ffp10-skyinbands-{frequency}_2048_R3.00_full.fits",
            "noise": "http://pla.esac.esa.int/pla/aio/product-action?SIMULATED_MAP.FILE_ID=ffp10_noise_{frequency}_full_map_mc_{realisation:05d}.fits",
            'tsz': "http://pla.esac.esa.int/pla/aio/product-action?SIMULATED_MAP.FILE_ID=COM_SimMap_thermalsz-ffp10-skyinbands-{frequency}_2048_R3.00_full.fits"
        }

        self.file_templates = {
<<<<<<< HEAD
            # downloaded maps
            "cmb": os.path.join(self.output_directories["cmb_realisations"], "cmb_r{realisation:04d}.fits"),
            "sync": os.path.join(self.output_directories["cmb_realisations"], "sync_f{frequency}.fits"),
            "dust": os.path.join(self.output_directories["cmb_realisations"], "dust_f{frequency}.fits"),
            "noise": os.path.join(self.output_directories["cmb_realisations"], "noise_f{frequency}_r{realisation:05d}.fits"),
            # processed maps
            "processed_cmb": os.path.join(self.output_directories["processed_maps"], "processed_cmb_r{realisation:04d}_lmax{lmax}.npy"),
            "processed_sync": os.path.join(self.output_directories["processed_maps"], "processed_sync_f{frequency}_lmax{lmax}.npy"),
            "processed_dust": os.path.join(self.output_directories["processed_maps"], "processed_dust_f{frequency}_lmax{lmax}.npy"),
            "processed_noise": os.path.join(self.output_directories["processed_maps"], "processed_noise_f{frequency}_r{realisation:05d}_lmax{lmax}.npy"),
            "cfn": os.path.join(self.output_directories["cfn"], "cfn_f{frequency}_r{realisation:04d}_lmax{lmax}.npy"),
            # wavelet transforms
            "wavelet_coeffs": os.path.join(self.output_directories["wavelet_coeffs"], "{comp}_wavelet_f{frequency}_s{scale}_r{realisation:05d}_lmax{lmax}_lam{lam}.npy"),
            "scaling_coeffs": os.path.join(self.output_directories["scaling_coeffs"], "{comp}_scaling_f{frequency}_r{realisation:05d}_lmax{lmax}_lam{lam}.npy"),
            # ilc intermediates and maps
            'doubled_maps': os.path.join(self.output_directories["doubled_maps"], "doubled_maps_f{frequency}_s{scale}_r{realisation:04d}_lmax{lmax}_lam{lam}.npy"),
            'covariance_matrices': os.path.join(self.output_directories["covariance_matrix"],"cov_MW_f{frequencies}_s{scale}_r{realisation:04d}_lmax{lmax}_lam{lam}.npy"),
            'weight_vector_matrices': os.path.join(self.output_directories["weight_vector_data"], "weight_vector_s{scale}_r{realisation:04d}_lmax{lmax}_lam{lam}.npy"),
            'ilc_doubled_maps': os.path.join(self.output_directories["ilc_doubled_wavelet_maps"], "ilc_doubled_Map_s{scale}_r{realisation:04d}_lmax{lmax}_lam{lam}.npy"),
            'ilc_trimmed_maps': os.path.join(self.output_directories["ilc_trimmed_maps"], "ilc_trimmed_wav_Map_s{scale}_r{realisation:04d}_lmax{lmax}_lam{lam}.npy"),
            'ilc_synth': os.path.join(self.output_directories["ilc_synthesised_maps"], "ilc_synthesised_map_r{realisation:04d}_lmax{lmax}_lam{lam}.npy"),
            'ilc_improved': os.path.join(self.output_directories["ilc_improved_maps"], "ilc_improved_map_r{realisation:04d}_lmax{lmax}_lam{lam}.npy"),
            # spectrum templates
            'ilc_synth_spectrum': os.path.join(self.output_directories["ilc_synthesised_maps"], "ilc_synth_power_spectrum_r{realisation:04d}_lmax{lmax}_lam{lam}.npy"),
            'ilc_improved_spectrum': os.path.join(self.output_directories["ilc_improved_maps"], "ilc_improved_power_spectrum_r{realisation:04d}_lmax{lmax}_lam{lam}.npy"),
            # ML
            "foreground_estimate": os.path.join(self.output_directories["ml_maps"], "foreground_estimate_r{realisation:04d}_lmax{lmax}_lam{lam}.npy"),
            "ilc_residual": os.path.join(self.output_directories["ml_maps"], "ilc_residual_r{realisation:04d}_lmax{lmax}_lam{lam}.npy"),
            "ilc_mwss": os.path.join(self.output_directories["ml_maps"], "ilc_mwss_r{realisation:04d}_lmax{lmax}_lam{lam}.npy"),
            "ilc_improved_map": os.path.join(self.output_directories["ilc_improved_maps"], "ilc_improved_map_r{realisation:04d}_lmax{lmax}_lam{lam}.npy")
=======
        # ---------------- downloaded maps ----------------
        "cmb":   os.path.join(self.output_directories["cmb_realisations"], "cmb_r{realisation:04d}.fits"),
        "sync":  os.path.join(self.output_directories["cmb_realisations"], "sync_f{frequency}.fits"),
        "dust":  os.path.join(self.output_directories["cmb_realisations"], "dust_f{frequency}.fits"),
        "noise": os.path.join(self.output_directories["cmb_realisations"], "noise_f{frequency}_r{realisation:05d}.fits"),
        "tsz":   os.path.join(self.output_directories["cmb_realisations"], "tsz_f{frequency}.fits"),

        # ---------------- processed maps ----------------
        "processed_cmb":   os.path.join(self.output_directories["processed_maps"], "processed_cmb_r{realisation:04d}_lmax{lmax}.npy"),
        "processed_sync":  os.path.join(self.output_directories["processed_maps"], "processed_sync_f{frequency}_lmax{lmax}.npy"),
        "processed_dust":  os.path.join(self.output_directories["processed_maps"], "processed_dust_f{frequency}_lmax{lmax}.npy"),
        "processed_noise": os.path.join(self.output_directories["processed_maps"], "processed_noise_f{frequency}_r{realisation:05d}_lmax{lmax}.npy"),
        "processed_tsz":   os.path.join(self.output_directories["processed_maps"], "processed_tsz_f{frequency}_lmax{lmax}.npy"),
        "cfn":             os.path.join(self.output_directories["cfn"],           "cfn_f{frequency}_r{realisation:04d}_lmax{lmax}.npy"),

        # ---------------- wavelet transforms (keep existing placeholders) ----------------
        # NOTE: loader/saver use {comp} and British {realisation}; keep these unchanged.
        "wavelet_coeffs": os.path.join(
            self.output_directories["wavelet_coeffs"],
            "{comp}_wavelet_f{frequency}_s{scale}_r{realisation:05d}_lmax{lmax}_lam{lam}.npy"
        ),
        # Alias for older code that expects 'wavelet_c_j'
        "wavelet_c_j": os.path.join(
            self.output_directories["wavelet_coeffs"],
            "{comp}_wavelet_f{frequency}_s{scale}_r{realisation:05d}_lmax{lmax}_lam{lam}.npy"
        ),
        "scaling_coeffs": os.path.join(
            self.output_directories["scaling_coeffs"],
            "{comp}_scaling_f{frequency}_r{realisation:05d}_lmax{lmax}_lam{lam}.npy"
        ),

        # ---------------- ILC intermediates & outputs (matches ILC_wav_coeff_maps_MP) ----------------
        # IMPORTANT: these use {component}, {extract_comp}, and US spelling {realisation}
        # Per-frequency, per-scale doubled wavelet maps (still per input component)
        "doubled_maps": os.path.join(
            self.output_directories["doubled_maps"],
            "doubled_{component}_f{frequency}_s{scale}_r{realisation:04d}_lmax{lmax}_lam{lam}.npy"
        ),

        # Covariance matrices per scale over the whole band-set (frequencies join tag, e.g. 30_44_70_...)
        "covariance_matrices": os.path.join(
            self.output_directories["covariance_matrix"],
            "cov_MW_{component}_f{frequencies}_s{scale}_r{realisation:04d}_lmax{lmax}_lam{lam}.npy"
        ),

        # Weights per scale; {type} is "weight_vector" (or "cilc_cmb" for constrained case)
        "weight_vector_matrices": os.path.join(
            self.output_directories["weight_vector_data"],
            "{component}_{type}_{extract_comp}_s{scale}_r{realisation:04d}_lmax{lmax}_lam{lam}.npy"
        ),

        # Per-scale ILC maps at doubled resolution (function expects key 'ilc_maps')
        "ilc_maps": os.path.join(
            self.output_directories["ilc_doubled_wavelet_maps"],
            "ilc_doubled_{component}_{extract_comp}_s{scale}_r{realisation:04d}_lmax{lmax}_lam{lam}.npy"
        ),

        # Legacy alias (same path)
        "ilc_doubled_maps": os.path.join(
            self.output_directories["ilc_doubled_wavelet_maps"],
            "ilc_doubled_{component}_{extract_comp}_s{scale}_r{realisation:04d}_lmax{lmax}_lam{lam}.npy"
        ),
        
        # Per-scale maps trimmed back to original resolution (function expects key 'trimmed_maps')
        "trimmed_maps": os.path.join(
            self.output_directories["ilc_trimmed_maps"],
            "ilc_trimmed_{component}_{extract_comp}_s{scale}_r{realisation:04d}_lmax{lmax}_lam{lam}.npy"
        ),
        

        # Final synthesized map — records target (extract_comp), source (component), and band-set
        "ilc_synth": os.path.join(
            self.output_directories["ilc_synthesised_maps"],
            "{extract_comp}_from-{component}_f{frequencies}_r{realisation:04d}_lmax{lmax}_lam{lam}.npy"
        ),

        # Optional: power spectrum tagged likewise
        "ilc_spectrum": os.path.join(
            self.output_directories["ilc_synthesised_maps"],
            "{extract_comp}_from-{component}_spectrum_f{frequencies}_r{realisation:04d}_lmax{lmax}_lam{lam}.npy"
        ),

        # ---------------- ML (left unchanged) ----------------
        "foreground_estimate": os.path.join(self.output_directories["ml_maps"], "foreground_estimate_r{realisation:04d}_lmax{lmax}_lam{lam}.npy"),
        "ilc_residual":       os.path.join(self.output_directories["ml_maps"], "ilc_residual_r{realisation:04d}_lmax{lmax}_lam{lam}.npy"),
        "ilc_mwss":           os.path.join(self.output_directories["ml_maps"], "ilc_mwss_r{realisation:04d}_lmax{lmax}_lam{lam}.npy"),
>>>>>>> 5edb33d1
        }

    
    @staticmethod
    def create_dir(directory: str):
        """
        Create a directory if it does not exist.

        Parameters:
            dir (str): The path of the directory to create.

        Returns:
            None
        """
        if not os.path.exists(directory):
            print("Creating directory:", directory)
            os.makedirs(directory)
        else:
            pass

    def print_one_example_per_type(self):
        """
        Print a single example file (if any) from each managed output directory.
        """
        base = os.path.abspath(self.directory)
        for key, root in self.output_directories.items():
            example = None
            for r, _, files in os.walk(root):
                if files:
                    # pick the first file we see; simple and fast
                    example = os.path.join(r, files[0])
                    break
            if example:
                rel = os.path.relpath(example, base)
                print(f"{key}: {rel}")
            else:
                print(f"{key}: (no files)")<|MERGE_RESOLUTION|>--- conflicted
+++ resolved
@@ -38,7 +38,6 @@
         }
 
         self.file_templates = {
-<<<<<<< HEAD
             # downloaded maps
             "cmb": os.path.join(self.output_directories["cmb_realisations"], "cmb_r{realisation:04d}.fits"),
             "sync": os.path.join(self.output_directories["cmb_realisations"], "sync_f{frequency}.fits"),
@@ -69,94 +68,6 @@
             "ilc_residual": os.path.join(self.output_directories["ml_maps"], "ilc_residual_r{realisation:04d}_lmax{lmax}_lam{lam}.npy"),
             "ilc_mwss": os.path.join(self.output_directories["ml_maps"], "ilc_mwss_r{realisation:04d}_lmax{lmax}_lam{lam}.npy"),
             "ilc_improved_map": os.path.join(self.output_directories["ilc_improved_maps"], "ilc_improved_map_r{realisation:04d}_lmax{lmax}_lam{lam}.npy")
-=======
-        # ---------------- downloaded maps ----------------
-        "cmb":   os.path.join(self.output_directories["cmb_realisations"], "cmb_r{realisation:04d}.fits"),
-        "sync":  os.path.join(self.output_directories["cmb_realisations"], "sync_f{frequency}.fits"),
-        "dust":  os.path.join(self.output_directories["cmb_realisations"], "dust_f{frequency}.fits"),
-        "noise": os.path.join(self.output_directories["cmb_realisations"], "noise_f{frequency}_r{realisation:05d}.fits"),
-        "tsz":   os.path.join(self.output_directories["cmb_realisations"], "tsz_f{frequency}.fits"),
-
-        # ---------------- processed maps ----------------
-        "processed_cmb":   os.path.join(self.output_directories["processed_maps"], "processed_cmb_r{realisation:04d}_lmax{lmax}.npy"),
-        "processed_sync":  os.path.join(self.output_directories["processed_maps"], "processed_sync_f{frequency}_lmax{lmax}.npy"),
-        "processed_dust":  os.path.join(self.output_directories["processed_maps"], "processed_dust_f{frequency}_lmax{lmax}.npy"),
-        "processed_noise": os.path.join(self.output_directories["processed_maps"], "processed_noise_f{frequency}_r{realisation:05d}_lmax{lmax}.npy"),
-        "processed_tsz":   os.path.join(self.output_directories["processed_maps"], "processed_tsz_f{frequency}_lmax{lmax}.npy"),
-        "cfn":             os.path.join(self.output_directories["cfn"],           "cfn_f{frequency}_r{realisation:04d}_lmax{lmax}.npy"),
-
-        # ---------------- wavelet transforms (keep existing placeholders) ----------------
-        # NOTE: loader/saver use {comp} and British {realisation}; keep these unchanged.
-        "wavelet_coeffs": os.path.join(
-            self.output_directories["wavelet_coeffs"],
-            "{comp}_wavelet_f{frequency}_s{scale}_r{realisation:05d}_lmax{lmax}_lam{lam}.npy"
-        ),
-        # Alias for older code that expects 'wavelet_c_j'
-        "wavelet_c_j": os.path.join(
-            self.output_directories["wavelet_coeffs"],
-            "{comp}_wavelet_f{frequency}_s{scale}_r{realisation:05d}_lmax{lmax}_lam{lam}.npy"
-        ),
-        "scaling_coeffs": os.path.join(
-            self.output_directories["scaling_coeffs"],
-            "{comp}_scaling_f{frequency}_r{realisation:05d}_lmax{lmax}_lam{lam}.npy"
-        ),
-
-        # ---------------- ILC intermediates & outputs (matches ILC_wav_coeff_maps_MP) ----------------
-        # IMPORTANT: these use {component}, {extract_comp}, and US spelling {realisation}
-        # Per-frequency, per-scale doubled wavelet maps (still per input component)
-        "doubled_maps": os.path.join(
-            self.output_directories["doubled_maps"],
-            "doubled_{component}_f{frequency}_s{scale}_r{realisation:04d}_lmax{lmax}_lam{lam}.npy"
-        ),
-
-        # Covariance matrices per scale over the whole band-set (frequencies join tag, e.g. 30_44_70_...)
-        "covariance_matrices": os.path.join(
-            self.output_directories["covariance_matrix"],
-            "cov_MW_{component}_f{frequencies}_s{scale}_r{realisation:04d}_lmax{lmax}_lam{lam}.npy"
-        ),
-
-        # Weights per scale; {type} is "weight_vector" (or "cilc_cmb" for constrained case)
-        "weight_vector_matrices": os.path.join(
-            self.output_directories["weight_vector_data"],
-            "{component}_{type}_{extract_comp}_s{scale}_r{realisation:04d}_lmax{lmax}_lam{lam}.npy"
-        ),
-
-        # Per-scale ILC maps at doubled resolution (function expects key 'ilc_maps')
-        "ilc_maps": os.path.join(
-            self.output_directories["ilc_doubled_wavelet_maps"],
-            "ilc_doubled_{component}_{extract_comp}_s{scale}_r{realisation:04d}_lmax{lmax}_lam{lam}.npy"
-        ),
-
-        # Legacy alias (same path)
-        "ilc_doubled_maps": os.path.join(
-            self.output_directories["ilc_doubled_wavelet_maps"],
-            "ilc_doubled_{component}_{extract_comp}_s{scale}_r{realisation:04d}_lmax{lmax}_lam{lam}.npy"
-        ),
-        
-        # Per-scale maps trimmed back to original resolution (function expects key 'trimmed_maps')
-        "trimmed_maps": os.path.join(
-            self.output_directories["ilc_trimmed_maps"],
-            "ilc_trimmed_{component}_{extract_comp}_s{scale}_r{realisation:04d}_lmax{lmax}_lam{lam}.npy"
-        ),
-        
-
-        # Final synthesized map — records target (extract_comp), source (component), and band-set
-        "ilc_synth": os.path.join(
-            self.output_directories["ilc_synthesised_maps"],
-            "{extract_comp}_from-{component}_f{frequencies}_r{realisation:04d}_lmax{lmax}_lam{lam}.npy"
-        ),
-
-        # Optional: power spectrum tagged likewise
-        "ilc_spectrum": os.path.join(
-            self.output_directories["ilc_synthesised_maps"],
-            "{extract_comp}_from-{component}_spectrum_f{frequencies}_r{realisation:04d}_lmax{lmax}_lam{lam}.npy"
-        ),
-
-        # ---------------- ML (left unchanged) ----------------
-        "foreground_estimate": os.path.join(self.output_directories["ml_maps"], "foreground_estimate_r{realisation:04d}_lmax{lmax}_lam{lam}.npy"),
-        "ilc_residual":       os.path.join(self.output_directories["ml_maps"], "ilc_residual_r{realisation:04d}_lmax{lmax}_lam{lam}.npy"),
-        "ilc_mwss":           os.path.join(self.output_directories["ml_maps"], "ilc_mwss_r{realisation:04d}_lmax{lmax}_lam{lam}.npy"),
->>>>>>> 5edb33d1
         }
 
     
