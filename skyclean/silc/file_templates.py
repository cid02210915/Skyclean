import os 

class FileTemplates():

    # --- HFI beam filenames live at the data root, HFI_RIMO_BEAMS_R3.01.TAR.GZ from https://pla.esac.esa.int/#docsw ---
    HFI_BEAM_FILE = {
        "100": "Bl_T_R3.01_fullsky_100x100.fits",
        "143": "Bl_T_R3.01_fullsky_143x143.fits",
        "217": "Bl_T_R3.01_fullsky_217x217.fits",
        "353": "Bl_T_R3.01_fullsky_353x353.fits",
        "545": "Bl_T_R3.01_fullsky_545x545.fits",
        "857": "Bl_T_R3.01_fullsky_857x857.fits",
    }

    def __init__(self, directory = "data/", start_realisation: int = 0):
        self.directory = directory
        self.output_directories = {
            # downloaded maps
            "cmb_realisations": os.path.join(directory, "CMB_realisations/"),
            # processed maps
            "cfn": os.path.join(directory, "CFN_realisations"),
            "processed_maps": os.path.join(directory, "processed_maps"),
            # wavelet transforms
            "wavelet_coeffs": os.path.join(directory, "wavelet_transforms/wavelet_coeffs"),
            "scaling_coeffs": os.path.join(directory, "wavelet_transforms/scaling_coeffs"),
            "f_scal": os.path.join(directory, "SILC/f_scal"),
            # ilc maps
            "doubled_maps": os.path.join(directory, "SILC/doubled_maps"),
            "covariance_matrix": os.path.join(directory, "SILC/covariance_matrix"),
            "weight_vector_data": os.path.join(directory, "SILC/weight_vector_data"),
            "ilc_doubled_wavelet_maps": os.path.join(directory, "SILC/ilc_doubled_wavelet_maps"),
            "ilc_trimmed_maps": os.path.join(directory, "SILC/ilc_trimmed_maps"),
            "ilc_synthesised_maps": os.path.join(directory, "SILC/ilc_synthesised_maps"),
            # ML 
            "ml_maps": os.path.join(directory, "ML/maps"),
            "ml_models": os.path.join(directory, "ML/models"),
            "ilc_improved_maps": os.path.join(directory, "SILC/ilc_improved_maps")
        }

        for key, value in self.output_directories.items():
            if not os.path.exists(value):
                print(f"Creating directory: {value}")
                os.makedirs(value)

        mask_file = os.path.join(directory, "HFI_Mask_GalPlane-apo0_2048_R2.00.fits")
        
        self.download_templates = {
            "sync": "http://pla.esac.esa.int/pla/aio/product-action?SIMULATED_MAP.FILE_ID=COM_SimMap_synchrotron-ffp10-skyinbands-{frequency}_2048_R3.00_full.fits",
            "dust": "http://pla.esac.esa.int/pla/aio/product-action?SIMULATED_MAP.FILE_ID=COM_SimMap_thermaldust-ffp10-skyinbands-{frequency}_2048_R3.00_full.fits",
            "noise":"http://pla.esac.esa.int/pla/aio/product-action?SIMULATED_MAP.FILE_ID=ffp10_noise_{frequency}_full_map_mc_{realisation:05d}.fits",
            'tsz':  "http://pla.esac.esa.int/pla/aio/product-action?SIMULATED_MAP.FILE_ID=COM_SimMap_thermalsz-ffp10-skyinbands-{frequency}_2048_R3.00_full.fits",
            "cib":  "http://pla.esac.esa.int/pla/aio/product-action?MAP.MAP_ID=COM_CompMap_CIB-GNILC-F{frequency}_2048_R2.00.fits",
        }

        self.file_templates = {
        # ---------------- downloaded maps ----------------
        "cmb":   os.path.join(self.output_directories["cmb_realisations"], "cmb_r{realisation:04d}.fits"),
        "sync":  os.path.join(self.output_directories["cmb_realisations"], "sync_f{frequency}.fits"),
        "dust":  os.path.join(self.output_directories["cmb_realisations"], "dust_f{frequency}.fits"),
        "noise": os.path.join(self.output_directories["cmb_realisations"], "noise_f{frequency}_r{realisation:05d}.fits"),
        "tsz":   os.path.join(self.output_directories["cmb_realisations"], "tsz_f{frequency}.fits"),
        "cib":   os.path.join(self.output_directories["cmb_realisations"], "cib_f{frequency}.fits"),

        # ---------------- processed maps ----------------
        "processed_cmb":   os.path.join(self.output_directories["processed_maps"], "processed_cmb_r{realisation:04d}_lmax{lmax}.npy"),
        "processed_sync":  os.path.join(self.output_directories["processed_maps"], "processed_sync_f{frequency}_lmax{lmax}.npy"),
        "processed_dust":  os.path.join(self.output_directories["processed_maps"], "processed_dust_f{frequency}_lmax{lmax}.npy"),
        "processed_noise": os.path.join(self.output_directories["processed_maps"], "processed_noise_f{frequency}_r{realisation:05d}_lmax{lmax}.npy"),
        "processed_tsz":   os.path.join(self.output_directories["processed_maps"], "processed_tsz_f{frequency}_lmax{lmax}.npy"),
        "processed_cib":   os.path.join(self.output_directories["processed_maps"], "processed_cib_f{frequency}_lmax{lmax}.npy"),
        "cfn":             os.path.join(self.output_directories["cfn"],            "cfn_f{frequency}_r{realisation:04d}_lmax{lmax}.npy"),

        # ---------------- wavelet transforms ----------------
        "wavelet_coeffs": os.path.join(
            self.output_directories["wavelet_coeffs"],
            "{comp}_wavelet_f{frequency}_s{scale}_r{realisation:05d}_lmax{lmax}_lam{lam}.npy"
        ),
        # Alias for older code that expects 'wavelet_c_j'
        "wavelet_c_j": os.path.join(
            self.output_directories["wavelet_coeffs"],
            "{comp}_wavelet_f{frequency}_s{scale}_r{realisation:05d}_lmax{lmax}_lam{lam}.npy"
        ),
        "scaling_coeffs": os.path.join(
            self.output_directories["scaling_coeffs"],
            "{comp}_scaling_f{frequency}_r{realisation:05d}_lmax{lmax}_lam{lam}.npy"
        ),
        "f_scal": os.path.join(
            self.output_directories["f_scal"],
            "f_scal_{extract_comp}_s{scale}_r{realisation:04d}_lmax{lmax}_lam{lam}.npy"
        ),

        # ---------------- ILC intermediates & outputs (matches ILC_wav_coeff_maps_MP) ----------------
        # IMPORTANT: these use {component}, {extract_comp}, and US spelling {realisation}
        # Per-frequency, per-scale doubled wavelet maps (still per input component)
        "doubled_maps": os.path.join(
            self.output_directories["doubled_maps"],
            "doubled_{component}_f{frequency}_s{scale}_r{realisation:04d}_lmax{lmax}_lam{lam}_nsamp{nsamp}.npy"
        ),

        # Covariance matrices per scale over the whole band-set (frequencies join tag, e.g. 30_44_70_...)
        "covariance_matrices": os.path.join(
            self.output_directories["covariance_matrix"],
            "cov_MW_{component}_f{frequencies}_s{scale}_r{realisation:04d}_lmax{lmax}_lam{lam}_nsamp{nsamp}.npy"
        ),

        # Weights per scale; {type} is "weight_vector" (or "cilc_cmb" for constrained case)
        "weight_vector_matrices": os.path.join(
            self.output_directories["weight_vector_data"],
            "{component}_{type}_{extract_comp}_s{scale}_r{realisation:04d}_lmax{lmax}_lam{lam}_nsamp{nsamp}.npy"
        ),

        # Per-scale ILC maps at doubled resolution (function expects key 'ilc_maps')
        "ilc_maps": os.path.join(
            self.output_directories["ilc_doubled_wavelet_maps"],
            "ilc_doubled_{component}_{extract_comp}_s{scale}_r{realisation:04d}_lmax{lmax}_lam{lam}_nsamp{nsamp}.npy"
        ),

        # Legacy alias (same path)
        "ilc_doubled_maps": os.path.join(
            self.output_directories["ilc_doubled_wavelet_maps"],
            "ilc_doubled_{component}_{extract_comp}_s{scale}_r{realisation:04d}_lmax{lmax}_lam{lam}_nsamp{nsamp}.npy"
        ),
        
        # Per-scale maps trimmed back to original resolution (function expects key 'trimmed_maps')
        "trimmed_maps": os.path.join(
            self.output_directories["ilc_trimmed_maps"],
            "ilc_trimmed_{component}_{extract_comp}_s{scale}_r{realisation:04d}_lmax{lmax}_lam{lam}_nsamp{nsamp}.npy"
        ),
        
        # Final synthesized map — records target (extract_comp), source (component), and band-set
        "ilc_synth": os.path.join(
            self.output_directories["ilc_synthesised_maps"],
            "{extract_comp}_from-{component}_f{frequencies}_r{realisation:04d}_lmax{lmax}_lam{lam}_nsamp{nsamp}.npy"
        ),

        'ilc_improved': os.path.join(
            self.output_directories["ilc_improved_maps"], 
            "ilc_improved_map_r{realisation:04d}_lmax{lmax}_lam{lam}_rn{rn}_batch{batch}_epo{epochs}_lr{lr}_mom{momentum}_chs{chs}.npy"
        ),


        # Optional: power spectrum
        "processed_cmb_spectrum":os.path.join(
            self.output_directories["processed_maps"],
            "processed_cmb_r{realisation:04d}_lmax{lmax}.npy"
        ),

        "ilc_spectrum": os.path.join(
            self.output_directories["ilc_synthesised_maps"],
            "{extract_comp}_from-{component}_spectrum_f{frequencies}_r{realisation:04d}_lmax{lmax}_lam{lam}_nsamp{nsamp}.npy"
        ),

<<<<<<< HEAD
        'ilc_improved_spectrum': os.path.join(
            self.output_directories["ilc_improved_maps"], 
            "ilc_improved_power_spectrum_r{realisation:04d}_lmax{lmax}_lam{lam}_rn{rn}_batch{batch}_epo{epochs}_lr{lr}_mom{momentum}_chs{chs}.npy"
        ),


        # ---------------- ML (left unchanged) ----------------
        "foreground_estimate": os.path.join(self.output_directories["ml_maps"], "foreground_estimate_r{realisation:04d}_lmax{lmax}_lam{lam}.npy"),
        "ilc_residual":       os.path.join(self.output_directories["ml_maps"], "ilc_residual_r{realisation:04d}_lmax{lmax}_lam{lam}.npy"),
        "ilc_mwss":           os.path.join(self.output_directories["ml_maps"], "ilc_mwss_r{realisation:04d}_lmax{lmax}_lam{lam}.npy"),
        "ilc_improved_map": os.path.join(self.output_directories["ilc_improved_maps"], "ilc_improved_map_r{realisation:04d}_lmax{lmax}_lam{lam}_rn{rn}_batch{batch}_epo{epochs}_lr{lr}_mom{momentum}_chs{chs}.npy"),

        # ---------------- mask for ML ----------------
        "mask": mask_file,

=======
        # ---------------- ML ----------------
        "foreground_estimate": os.path.join(
            self.output_directories["ml_maps"],
            "foreground_estimate_r{realisation:04d}_lmax{lmax}_lam{lam}_nsamp{nsamp}.npy"),
        "ilc_residual": os.path.join(
            self.output_directories["ml_maps"],
            "ilc_residual_r{realisation:04d}_lmax{lmax}_lam{lam}_nsamp{nsamp}.npy"),
        "ilc_mwss": os.path.join(
            self.output_directories["ml_maps"],
            "ilc_mwss_r{realisation:04d}_lmax{lmax}_lam{lam}_nsamp{nsamp}.npy"),
>>>>>>> 3cb6d23d
        }

    def hfi_beam_path(self, frequency: str) -> str:
        return os.path.join(self.directory, self.HFI_BEAM_FILE[str(frequency)])
     
    @staticmethod
    def create_dir(directory: str):
        """
        Create a directory if it does not exist.

        Parameters:
            dir (str): The path of the directory to create.

        Returns:
            None
        """
        if not os.path.exists(directory):
            print("Creating directory:", directory)
            os.makedirs(directory)
        else:
            pass

    def print_one_example_per_type(self):
        """
        Print a single example file (if any) from each managed output directory.
        """
        base = os.path.abspath(self.directory)
        for key, root in self.output_directories.items():
            example = None
            for r, _, files in os.walk(root):
                if files:
                    # pick the first file we see; simple and fast
                    example = os.path.join(r, files[0])
                    break
            if example:
                rel = os.path.relpath(example, base)
                print(f"{key}: {rel}")
            else:
                print(f"{key}: (no files)")
    <|MERGE_RESOLUTION|>--- conflicted
+++ resolved
@@ -150,7 +150,6 @@
             "{extract_comp}_from-{component}_spectrum_f{frequencies}_r{realisation:04d}_lmax{lmax}_lam{lam}_nsamp{nsamp}.npy"
         ),
 
-<<<<<<< HEAD
         'ilc_improved_spectrum': os.path.join(
             self.output_directories["ilc_improved_maps"], 
             "ilc_improved_power_spectrum_r{realisation:04d}_lmax{lmax}_lam{lam}_rn{rn}_batch{batch}_epo{epochs}_lr{lr}_mom{momentum}_chs{chs}.npy"
@@ -166,18 +165,6 @@
         # ---------------- mask for ML ----------------
         "mask": mask_file,
 
-=======
-        # ---------------- ML ----------------
-        "foreground_estimate": os.path.join(
-            self.output_directories["ml_maps"],
-            "foreground_estimate_r{realisation:04d}_lmax{lmax}_lam{lam}_nsamp{nsamp}.npy"),
-        "ilc_residual": os.path.join(
-            self.output_directories["ml_maps"],
-            "ilc_residual_r{realisation:04d}_lmax{lmax}_lam{lam}_nsamp{nsamp}.npy"),
-        "ilc_mwss": os.path.join(
-            self.output_directories["ml_maps"],
-            "ilc_mwss_r{realisation:04d}_lmax{lmax}_lam{lam}_nsamp{nsamp}.npy"),
->>>>>>> 3cb6d23d
         }
 
     def hfi_beam_path(self, frequency: str) -> str:
