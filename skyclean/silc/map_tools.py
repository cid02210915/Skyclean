--- conflicted
+++ resolved
@@ -933,11 +933,7 @@
                 mw_map (numpy.ndarray): The converted MW map.
             """
             mw_alm = s2fft.forward(mwss_map, L=L, sampling = "mwss", reality = True)
-<<<<<<< HEAD
             return s2fft.inverse(mw_alm, L=L, sampling = "mw", reality = True)
-=======
-            return s2fft.inverse(mw_alm, L=L, sampling = "mw", reality = True)
-    
-
-    
->>>>>>> 13c3f097
+    
+
+    